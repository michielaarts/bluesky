--- conflicted
+++ resolved
@@ -173,13 +173,10 @@
                 contours, fills, colors = zip(*nodedata.polys.values())
                 # Create contour buffer with color
                 buf = np.concatenate(contours)
-<<<<<<< HEAD
                 self.allpolysbuf.update(buf)
-=======
-                update_buffer(self.allpolysbuf, buf)
+
                 buf = np.concatenate(colors)
-                update_buffer(self.allpolysclrbuf, buf)
->>>>>>> df8ec230
+                self.allpolysclrbuf.update(buf)
                 self.allpolys.set_vertex_count(len(buf) // 2)
 
                 # Create fill buffer
@@ -246,7 +243,6 @@
         # gl.GL_DYNAMIC_DRAW =  update
         # gl.GL_STATIC_DRAW  =  less frequent update
 
-<<<<<<< HEAD
         self.achdgbuf = GLBuffer(MAX_NAIRCRAFT * 4, usage=gl.GL_STREAM_DRAW)
         self.aclatbuf = GLBuffer(MAX_NAIRCRAFT * 4, usage=gl.GL_STREAM_DRAW)
         self.aclonbuf = GLBuffer(MAX_NAIRCRAFT * 4, usage=gl.GL_STREAM_DRAW)
@@ -265,37 +261,12 @@
 
         self.polyprevbuf = GLBuffer(MAX_POLYPREV_SEGMENTS * 8, usage=gl.GL_DYNAMIC_DRAW)
         self.allpolysbuf = GLBuffer(MAX_ALLPOLYS_SEGMENTS * 16, usage=gl.GL_DYNAMIC_DRAW)
+        self.allpolysclrbuf = GLBuffer(MAX_ALLPOLYS_SEGMENTS * 8, usage=gl.GL_DYNAMIC_DRAW)
         self.allpfillbuf = GLBuffer(MAX_ALLPOLYS_SEGMENTS * 24, usage=gl.GL_DYNAMIC_DRAW)
 
         self.custwplatbuf = GLBuffer(MAX_CUST_WPT * 4, usage=gl.GL_STATIC_DRAW)
         self.custwplonbuf = GLBuffer(MAX_CUST_WPT * 4, usage=gl.GL_STATIC_DRAW)
         self.custwplblbuf = GLBuffer(MAX_CUST_WPT * 10, usage=gl.GL_STATIC_DRAW)
-=======
-        self.achdgbuf = create_empty_buffer(MAX_NAIRCRAFT * 4, usage=gl.GL_STREAM_DRAW)
-        self.aclatbuf = create_empty_buffer(MAX_NAIRCRAFT * 4, usage=gl.GL_STREAM_DRAW)
-        self.aclonbuf = create_empty_buffer(MAX_NAIRCRAFT * 4, usage=gl.GL_STREAM_DRAW)
-        self.acaltbuf = create_empty_buffer(MAX_NAIRCRAFT * 4, usage=gl.GL_STREAM_DRAW)
-        self.actasbuf = create_empty_buffer(MAX_NAIRCRAFT * 4, usage=gl.GL_STREAM_DRAW)
-        self.accolorbuf = create_empty_buffer(MAX_NAIRCRAFT * 4, usage=gl.GL_STREAM_DRAW)
-        self.aclblbuf = create_empty_buffer(MAX_NAIRCRAFT * 24, usage=gl.GL_STREAM_DRAW)
-        self.confcpabuf = create_empty_buffer(MAX_NCONFLICTS * 16, usage=gl.GL_STREAM_DRAW)
-        self.trailbuf = create_empty_buffer(MAX_TRAILLEN * 16, usage=gl.GL_STREAM_DRAW)
-        self.asasnbuf = create_empty_buffer(MAX_NAIRCRAFT * 4, usage=gl.GL_STREAM_DRAW)
-        self.asasebuf = create_empty_buffer(MAX_NAIRCRAFT * 4, usage=gl.GL_STREAM_DRAW)
-
-        self.polyprevbuf = create_empty_buffer(MAX_POLYPREV_SEGMENTS * 8, usage=gl.GL_DYNAMIC_DRAW)
-        self.allpolysbuf = create_empty_buffer(MAX_ALLPOLYS_SEGMENTS * 16, usage=gl.GL_DYNAMIC_DRAW)
-        self.allpolysclrbuf = create_empty_buffer(MAX_ALLPOLYS_SEGMENTS * 8, usage=gl.GL_DYNAMIC_DRAW)
-        self.allpfillbuf = create_empty_buffer(MAX_ALLPOLYS_SEGMENTS * 24, usage=gl.GL_DYNAMIC_DRAW)
-        self.routebuf = create_empty_buffer(MAX_ROUTE_LENGTH * 8, usage=gl.GL_DYNAMIC_DRAW)
-        self.routewplatbuf = create_empty_buffer(MAX_ROUTE_LENGTH * 4, usage=gl.GL_DYNAMIC_DRAW)
-        self.routewplonbuf = create_empty_buffer(MAX_ROUTE_LENGTH * 4, usage=gl.GL_DYNAMIC_DRAW)
-        self.routelblbuf = create_empty_buffer(MAX_ROUTE_LENGTH * 2*12, usage=gl.GL_DYNAMIC_DRAW)
-
-        self.custwplatbuf = create_empty_buffer(MAX_CUST_WPT * 4, usage=gl.GL_STATIC_DRAW)
-        self.custwplonbuf = create_empty_buffer(MAX_CUST_WPT * 4, usage=gl.GL_STATIC_DRAW)
-        self.custwplblbuf = create_empty_buffer(MAX_CUST_WPT * 10, usage=gl.GL_STATIC_DRAW)
->>>>>>> df8ec230
 
         # ------- Map ------------------------------------
         texcoords = np.array([(1, 3), (1, 0), (0, 0), (0, 3)], dtype=np.float32)
@@ -316,13 +287,8 @@
         self.polyprev = VertexAttributeObject(gl.GL_LINE_LOOP, vertex=self.polyprevbuf, color=palette.previewpoly)
 
         # Fixed polygons
-<<<<<<< HEAD
-        self.allpolys = VertexAttributeObject(gl.GL_LINES, vertex=self.allpolysbuf, color=palette.polys)
+        self.allpolys = VertexAttributeObject(gl.GL_LINES, vertex=self.allpolysbuf, color=self.allpolysclrbuf)
         self.allpfill = VertexAttributeObject(gl.GL_TRIANGLES, vertex=self.allpfillbuf, color=np.append(palette.polys, 50))
-=======
-        self.allpolys = RenderObject(gl.GL_LINES, vertex=self.allpolysbuf, color=self.allpolysclrbuf)
-        self.allpfill = RenderObject(gl.GL_TRIANGLES, vertex=self.allpfillbuf, color=np.append(palette.polys, 50))
->>>>>>> df8ec230
 
         # ------- SSD object -----------------------------
         self.ssd = VertexAttributeObject(gl.GL_POINTS, shader_type='ssd')
