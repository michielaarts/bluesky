--- conflicted
+++ resolved
@@ -21,7 +21,6 @@
 ------------------------------------------------------------------
 """
 import os
-<<<<<<< HEAD
 import ctypes
 from collections import namedtuple
 try:
@@ -31,19 +30,12 @@
     from collections import Collection, MutableMapping
 
 from PyQt5.QtGui import QImage, QOpenGLTexture, QOpenGLBuffer
-=======
-from ctypes import c_void_p, pointer, sizeof
-from PyQt5.QtGui import QImage
->>>>>>> df8ec230
 import OpenGL.GL as gl
 import numpy as np
 from bluesky import settings
 
-<<<<<<< HEAD
 from bluesky.ui.qtgl.dds import DDSTexture
-=======
 msg1282 = False # GL error 1282 when quitting should only be reported once
->>>>>>> df8ec230
 
 # Register settings defaults
 settings.set_variable_defaults(gfx_path='data/graphics')
@@ -83,7 +75,6 @@
         gl.glBindBuffer(self.target, self.buf_id)
         gl.glBufferData(self.target, self.buf_size, dbuf, self.usage)
 
-<<<<<<< HEAD
     def bind(self):
         ''' Bind this buffer to the current context. '''
         gl.glBindBuffer(self.target, self.buf_id)
@@ -96,6 +87,7 @@
             print('GLBuffer: Warning, trying to send more data to buffer than allocated size.')
         gl.glBindBuffer(self.target, self.buf_id)
         gl.glBufferSubData(self.target, offset, min(self.buf_size, size), dbuf)
+        # TODO: master branch has try/except for buffer writes after closing context
 
     @staticmethod
     def _raw(data):
@@ -158,24 +150,6 @@
                 self._ubos[name] = ubo
                 setattr(self, name, ubo)
             program.bind_uniform_buffer(name, ubo)
-=======
-def update_buffer(buf_id, data, offset=0, target=gl.GL_ARRAY_BUFFER):
-
-    global msg1282
-
-    try:
-        gl.glBindBuffer(target, buf_id)
-        gl.glBufferSubData(target, offset, data.nbytes, data)
-
-    except Exception as err:
-        if err.err==1282:
-            if not msg1282:
-                print("update_buffer: Communication aborted (1282)")
-            msg1282 = True
-        else:
-            print("update_buffer in glhelpers.py: Could not update buffer due to GLError code:",\
-                  err.err)
->>>>>>> df8ec230
 
     def __delitem__(self, key):
         del(self._programs[key])
