from bluesky import settings
# Register settings defaults
settings.set_variable_defaults(prefer_compiled=False)
from .timer import Timer
from .trafficarrays import RegisterElementParameters, TrafficArrays
from .signal import Signal
if settings.prefer_compiled:
    try:
        from . import cgeo as geo
    except ImportError:
        from . import geo
else:
<<<<<<< HEAD
    from . import geo
=======
    from . import geo

from .trafficarrays import RegisterElementParameters, TrafficArrays
from . import cachefile
>>>>>>> f0b43590
<|MERGE_RESOLUTION|>--- conflicted
+++ resolved
@@ -10,11 +10,7 @@
     except ImportError:
         from . import geo
 else:
-<<<<<<< HEAD
-    from . import geo
-=======
     from . import geo
 
 from .trafficarrays import RegisterElementParameters, TrafficArrays
-from . import cachefile
->>>>>>> f0b43590
+from . import cachefile