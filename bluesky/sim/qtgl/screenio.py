try:
    # Try Qt5 first
    from PyQt5.QtCore import QObject, pyqtSlot
except ImportError:
    # Else fall back to Qt4
    from PyQt4.QtCore import QObject, pyqtSlot

import numpy as np
import time

# Local imports
from ... import stack
from timer import Timer
from simevents import ACDataEvent, RouteDataEvent, PanZoomEvent, \
                        SimInfoEvent, StackTextEvent, ShowDialogEvent, DisplayFlagEvent, \
                        PanZoomEventType, DisplayShapeEvent


class ScreenIO(QObject):
    """Class within sim task which sends/receives data to/from GUI task"""

    # =========================================================================
    # Settings
    # =========================================================================
    # Update rate of simulation info messages [Hz]
    siminfo_rate = 1

    # Update rate of aircraft update messages [Hz]
    acupdate_rate = 5

    # =========================================================================
    # Functions
    # =========================================================================
    def __init__(self, sim, manager):
        super(ScreenIO, self).__init__()

        # Keep track of the important parameters of the screen state
        # (We receive these through events from the gui)
        self.ctrlat      = 0.0
        self.ctrlon      = 0.0
        self.scrzoom     = 1.0

        self.route_acid  = None

        # Keep reference to parent simulation object for access to simulation data
        self.sim         = sim
        self.manager     = manager

        # Timing bookkeeping counters
        self.prevtime    = 0.0
        self.samplecount = 0
        self.prevcount   = 0

        # Output event timers
        self.slow_timer = Timer()
        self.slow_timer.timeout.connect(self.send_siminfo)
        self.slow_timer.timeout.connect(self.send_aman_data)
        self.slow_timer.timeout.connect(self.send_route_data)
        self.slow_timer.start(1000 / self.siminfo_rate)

        self.fast_timer = Timer()
        self.fast_timer.timeout.connect(self.send_aircraft_data)
        self.fast_timer.start(1000 / self.acupdate_rate)

    def update(self):
        if self.sim.state == self.sim.op:
            self.samplecount += 1

    def reset(self):
        self.samplecount = 0
        self.prevcount   = 0
        self.prevtime    = 0.0

        # Communicate reset to gui
        self.manager.sendEvent(DisplayFlagEvent('RESET', 'ALL'))

    def echo(self, text):
        if self.manager.isActive():
            self.manager.sendEvent(StackTextEvent(disptext=text))

    def cmdline(self, text):
        if self.manager.isActive():
            self.manager.sendEvent(StackTextEvent(cmdtext=text))

    def getviewlatlon(self):
        lat0 = self.ctrlat - 1.0 / self.scrzoom
        lat1 = self.ctrlat + 1.0 / self.scrzoom
        lon0 = self.ctrlon - 1.0 / self.scrzoom
        lon1 = self.ctrlon + 1.0 / self.scrzoom
        return lat0, lat1, lon0, lon1

    def zoom(self, zoom, absolute=True):
        if self.manager.isActive():
            if absolute:
                self.scrzoom = zoom
            else:
                self.scrzoom *= zoom
            self.manager.sendEvent(PanZoomEvent(zoom=zoom, absolute=absolute))

    def symbol(self):
        if self.manager.isActive():
            self.manager.sendEvent(DisplayFlagEvent('SYM'))

    def pan(self, *args):
        ''' Move center of display, relative of to absolute position lat,lon '''
        if self.manager.isActive():
            if args[0] == "LEFT":
                self.ctrlon -= 0.5
            elif args[0] == "RIGHT":
                self.ctrlon += 0.5
            elif args[0] == "UP" or args[0] == "ABOVE":
                self.ctrlat += 0.5
            elif args[0] == "DOWN":
                self.ctrlat -= 0.5
            else:
                self.ctrlat, self.ctrlon = args

            self.manager.sendEvent(PanZoomEvent(pan=(self.ctrlat, self.ctrlon), absolute=True))

    def showroute(self, acid):
        ''' Toggle show route for this aircraft '''
        self.route_acid = acid
        return True

    def addnavwpt(self, name, lat, lon):
        ''' Add custom waypoint to visualization '''
        self.manager.sendEvent(DisplayFlagEvent('DEFWPT', (name, lat, lon)))
        return True

    def showacinfo(self, acid, infotext):
        self.echo(infotext)
        self.showroute(acid)
        return True

    def showssd(self, param):
        ''' Conflict prevention display
            Show solution space diagram, indicating potential conflicts'''
        if self.manager.isActive():
            if param == 'ALL' or param == 'OFF':
                self.manager.sendEvent(DisplayFlagEvent('SSD', param))
            else:
                idx = self.sim.traf.id2idx(param)
                if idx >= 0:
                    self.manager.sendEvent(DisplayFlagEvent('SSD', idx))

    def show_file_dialog(self):
        if self.manager.isActive():
            self.manager.sendEvent(ShowDialogEvent())
        return ''

    def show_cmd_doc(self, cmd=''):
        if self.manager.isActive():
            self.manager.sendEvent(ShowDialogEvent(1, cmd=cmd))

    def feature(self, switch, argument=''):
        if self.manager.isActive():
            self.manager.sendEvent(DisplayFlagEvent(switch, argument))

    def objappend(self, objtype, objname, data_in):
        """Add a drawing object to the radar screen using the following inpouts:
           objtype: "LINE"/"POLY" /"BOX"/"CIRCLE" = string with type of object
           objname: string with a name as key for reference
           objdata: lat,lon data, depending on type:
                    POLY/LINE: lat0,lon0,lat1,lon1,lat2,lon2,....
                    BOX : lat0,lon0,lat1,lon1   (bounding box coordinates)
                    CIRCLE: latctr,lonctr,radiusnm  (circle parameters)
        """
        if data_in is None:
            # This is an object delete event
            data = None
<<<<<<< HEAD
            
=======

>>>>>>> 08175e95
        elif objtype == 'LINE' or objtype[:4] == 'POLY':
            # Input data is laist or array: [lat0,lon0,lat1,lon1,lat2,lon2,lat3,lon3,..]
            data = np.array(data_in, dtype=np.float32)

        elif objtype == 'BOX':
            # Convert box coordinates into polyline list
            # BOX: 0 = lat0, 1 = lon0, 2 = lat1, 3 = lon1 , use bounding box
            data = np.array([data_in[0], data_in[1],
                             data_in[0], data_in[3],
                             data_in[2], data_in[3],
                             data_in[2], data_in[1]], dtype=np.float32)

        elif objtype == 'CIRCLE':
            # Input data is latctr,lonctr,radius[nm]
<<<<<<< HEAD
            # Convert circle into polyline list            
            
=======
            # Convert circle into polyline list

>>>>>>> 08175e95
            # Circle parameters
            Rearth = 6371000.0             # radius of the Earth [m]
            numPoints = 72                 # number of straight line segments that make up the circrle

            # Inputs
            lat0 = data_in[0]              # latitude of the center of the circle [deg]
            lon0 = data_in[1]              # longitude of the center of the circle [deg]
            Rcircle = data_in[2] * 1852.0  # radius of circle [NM]

            # Compute flat Earth correction at the center of the experiment circle
            coslatinv = 1.0 / np.cos(np.deg2rad(lat0))

            # compute the x and y coordinates of the circle
            angles    = np.linspace(0.0, 2.0 * np.pi, numPoints)   # ,endpoint=True) # [rad]

            # Calculate the circle coordinates in lat/lon degrees.
            # Use flat-earth approximation to convert from cartesian to lat/lon.
            latCircle = lat0 + np.rad2deg(Rcircle * np.sin(angles) / Rearth)  # [deg]
            lonCircle = lon0 + np.rad2deg(Rcircle * np.cos(angles) * coslatinv / Rearth)  # [deg]

            # make the data array in the format needed to plot circle
            data = np.empty(2 * numPoints, dtype=np.float32)  # Create empty array
            data[0::2] = latCircle  # Fill array lat0,lon0,lat1,lon1....
            data[1::2] = lonCircle

        self.manager.sendEvent(DisplayShapeEvent(objname, data))

    def event(self, event):
        if event.type() == PanZoomEventType:
            self.ctrlat  = event.pan[0]
            self.ctrlon  = event.pan[1]
            self.scrzoom = event.zoom
            return True

        return False

    # =========================================================================
    # Slots
    # =========================================================================
    @pyqtSlot()
    def send_siminfo(self):
        t  = time.time()
        dt = np.maximum(t - self.prevtime, 0.00001)  # avoid divide by 0
        speed = (self.samplecount - self.prevcount) / dt * self.sim.simdt
        self.manager.sendEvent(SimInfoEvent(speed, self.sim.simdt, self.sim.simt,
            self.sim.simtclock, self.sim.traf.ntraf, self.sim.state, stack.get_scenname()))
        self.prevtime  = t
        self.prevcount = self.samplecount

    @pyqtSlot()
    def send_aircraft_data(self):
        if self.manager.isActive():
            data            = ACDataEvent()
            data.id         = self.sim.traf.id
            data.lat        = self.sim.traf.lat
            data.lon        = self.sim.traf.lon
            data.alt        = self.sim.traf.alt
            data.tas        = self.sim.traf.tas
            data.cas        = self.sim.traf.cas
            data.iconf      = self.sim.traf.asas.iconf
            data.confcpalat = self.sim.traf.asas.latowncpa
            data.confcpalon = self.sim.traf.asas.lonowncpa
            data.trk        = self.sim.traf.hdg

            # Conflict statistics
            data.nconf_tot  = len(self.sim.traf.asas.conflist_all)
            data.nlos_tot   = len(self.sim.traf.asas.LOSlist_all)
            data.nconf_exp  = len(self.sim.traf.asas.conflist_exp)
            data.nlos_exp   = len(self.sim.traf.asas.LOSlist_exp)
            data.nconf_cur  = len(self.sim.traf.asas.conflist_now)
            data.nlos_cur   = len(self.sim.traf.asas.LOSlist_now)

            self.manager.sendEvent(data)

    @pyqtSlot()
    def send_route_data(self):
        if self.manager.isActive() and self.route_acid is not None:
            data               = RouteDataEvent()
            data.acid          = self.route_acid
            idx   = self.sim.traf.id2idx(self.route_acid)
            if idx >= 0:
                route          = self.sim.traf.ap.route[idx]
                data.iactwp    = route.iactwp

                # We also need the corresponding aircraft position
                data.aclat     = self.sim.traf.lat[idx]
                data.aclon     = self.sim.traf.lon[idx]

                data.wplat     = route.wplat
                data.wplon     = route.wplon

                data.wpalt     = route.wpalt
                data.wpspd     = route.wpspd

                data.wpname    = route.wpname

            self.manager.sendEvent(data)  # Send route data to GUI
            # Empty route acid string means no longer send route data
            if len(self.route_acid) == 0:
                self.route_acid = None

    @pyqtSlot()
    def send_aman_data(self):
        if self.manager.isActive():
            # data            = AMANEvent()
            # data.ids        = self.sim.traf.AMAN.
            # data.iafs       = self.sim.traf.AMAN.
            # data.eats       = self.sim.traf.AMAN.
            # data.etas       = self.sim.traf.AMAN.
            # data.delays     = self.sim.traf.AMAN.
            # data.rwys       = self.sim.traf.AMAN.
            # data.spdratios  = self.sim.traf.AMAN. 
            # self.manager.sendEvent(data)
            pass<|MERGE_RESOLUTION|>--- conflicted
+++ resolved
@@ -168,11 +168,7 @@
         if data_in is None:
             # This is an object delete event
             data = None
-<<<<<<< HEAD
-            
-=======
-
->>>>>>> 08175e95
+
         elif objtype == 'LINE' or objtype[:4] == 'POLY':
             # Input data is laist or array: [lat0,lon0,lat1,lon1,lat2,lon2,lat3,lon3,..]
             data = np.array(data_in, dtype=np.float32)
@@ -187,13 +183,8 @@
 
         elif objtype == 'CIRCLE':
             # Input data is latctr,lonctr,radius[nm]
-<<<<<<< HEAD
-            # Convert circle into polyline list            
-            
-=======
             # Convert circle into polyline list
 
->>>>>>> 08175e95
             # Circle parameters
             Rearth = 6371000.0             # radius of the Earth [m]
             numPoints = 72                 # number of straight line segments that make up the circrle
