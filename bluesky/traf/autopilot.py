import numpy as np
from math import sin, cos, radians

from ..tools import geo
from ..tools.position import txt2pos
from ..tools.aero import ft, nm, vcas2tas, vtas2cas, vmach2tas, casormach
from route import Route
from ..tools.dynamicarrays import DynamicArrays, RegisterElementParameters


class Autopilot(DynamicArrays):
    def __init__(self, traf):
        self.traf = traf

        # Scheduling of FMS and ASAS
        self.t0 = -999.  # last time fms was called
        self.dt = 1.01   # interval for fms

        # Standard self.steepness for descent
        self.steepness = 3000. * ft / (10. * nm)

        # From here, define object arrays
        with RegisterElementParameters(self):

            # FMS directions
            self.trk = np.array([])
            self.spd = np.array([])
            self.tas = np.array([])
            self.alt = np.array([])
            self.vs  = np.array([])

            # VNAV variables
            self.dist2vs  = np.array([])  # distance from coming waypoint to TOD
            self.swvnavvs = np.array([])  # whether to use given VS or not
            self.vnavvs   = np.array([])  # vertical speed in VNAV

            # Traffic navigation information
            self.orig = []  # Four letter code of origin airport
            self.dest = []  # Four letter code of destination airport

        # Route objects
        self.route = []

    def create(self, n=1):
        super(Autopilot, self).create(n)

        # FMS directions
        self.tas[-n:] = self.traf.tas[-n:]
        self.trk[-n:] = self.traf.trk[-n:]
        self.alt[-n:] = self.traf.alt[-n:]
        self.spd[-n:] = vtas2cas(self.tas[-n:], self.alt[-n:])

        # VNAV Variables
        self.dist2vs[-n:] = -999.

        # Route objects
        self.route.extend([Route(self.traf.navdb)] * n)

    def delete(self, idx):
        super(Autopilot, self).delete(idx)
        # Route objects
        del self.route[idx]

    def update(self, simt):
        # Scheduling: when dt has passed or restart
        if self.t0 + self.dt < simt or simt < self.t0:
            self.t0 = simt

            # FMS LNAV mode:
            qdr, dist = geo.qdrdist(self.traf.lat, self.traf.lon, self.traf.actwp.lat, self.traf.actwp.lon)  # [deg][nm])

            # Shift waypoints for aircraft i where necessary
            for i in self.traf.actwp.Reached(qdr, dist):
                # Save current wp speed
                oldspd = self.traf.actwp.spd[i]

                # Get next wp (lnavon = False if no more waypoints)
                lat, lon, alt, spd, xtoalt, toalt, lnavon, flyby, self.traf.actwp.next_qdr[i] =  \
                       self.route[i].getnextwp()  # note: xtoalt,toalt in [m]

                # End of route/no more waypoints: switch off LNAV
                self.traf.swlnav[i] = self.traf.swlnav[i] and lnavon

                # In case of no LNAV, do not allow VNAV mode on its own
                self.traf.swvnav[i] = self.traf.swvnav[i] and self.traf.swlnav[i]

                self.traf.actwp.lat[i]   = lat
                self.traf.actwp.lon[i]   = lon
                self.traf.actwp.flyby[i] = int(flyby)  # 1.0 in case of fly by, else fly over

                # User has entered an altitude for this waypoint
                if alt >= 0.:
                    self.traf.actwp.alt[i] = alt

                if spd > 0. and self.traf.swlnav[i] and self.traf.swvnav[i]:
                    # Valid speed and LNAV and VNAV ap modes are on
                    self.traf.actwp.spd[i] = spd
                else:
                    self.traf.actwp.spd[i] = -999.

                # VNAV spd mode: use speed of this waypoint as commanded speed
                # while passing waypoint and save next speed for passing next wp
                if self.traf.swvnav[i] and oldspd > 0.0:
                    destalt = alt if alt > 0.0 else self.traf.alt[i]
                    dummy, self.traf.aspd[i], self.traf.ama[i] = casormach(oldspd, destalt)

                # VNAV = FMS ALT/SPD mode
                self.ComputeVNAV(i, toalt, xtoalt)

            #=============== End of Waypoint switching loop ===================

            #================= Continuous FMS guidance ========================
<<<<<<< HEAD


=======
        
>>>>>>> 2df2a2c3
            # Do VNAV start of descent check
            dy = (self.traf.actwp.lat - self.traf.lat)
            dx = (self.traf.actwp.lon - self.traf.lon) * self.traf.coslat
            dist2wp   = 60. * nm * np.sqrt(dx * dx + dy * dy)

            # VNAV logic: descend as late as possible, climb as soon as possible
            startdescent = self.traf.swvnav * ((dist2wp < self.dist2vs)+(self.traf.actwp.alt > self.traf.alt))

            # If not lnav:Climb/descend if doing so before lnav/vnav was switched off
            #    (because there are no more waypoints). This is needed
            #    to continue descending when you get into a conflict
            #    while descending to the destination (the last waypoint)
            #    USe 500 m cirlce in case turndist might be zero
            self.swvnavvs = np.where(self.traf.swlnav, startdescent, dist <= np.maximum(185.2,self.traf.actwp.turndist))

            #Recalculate V/S based on current altitude and distance
            t2go = dist2wp/np.maximum(0.5,self.traf.gs)
            self.traf.actwp.vs = (self.traf.actwp.alt-self.traf.alt)/np.maximum(1.0,t2go)

            self.vnavvs  = np.where(self.swvnavvs, self.traf.actwp.vs, self.vnavvs)
            #was: self.vnavvs  = np.where(self.swvnavvs, self.steepness * self.traf.gs, self.vnavvs)

            self.vs = np.where(self.swvnavvs, self.vnavvs, self.traf.avsdef * self.traf.limvs_flag)

            self.alt = np.where(self.swvnavvs, self.traf.actwp.alt, self.traf.apalt)

            # When descending or climbing in VNAV also update altitude command of select/hold mode
            self.traf.apalt = np.where(self.swvnavvs,self.traf.actwp.alt,self.traf.apalt)

            # LNAV commanded track angle
            self.trk = np.where(self.traf.swlnav, qdr, self.trk)

        # Below crossover altitude: CAS=const, above crossover altitude: MA = const
        self.tas = vcas2tas(self.traf.aspd, self.traf.alt) * self.traf.belco + vmach2tas(self.traf.ama, self.traf.alt) * self.traf.abco

    def ComputeVNAV(self, idx, toalt, xtoalt):
        if not (toalt >= 0 and self.traf.swvnav[idx]):
            self.dist2vs[idx] = -999
            return

        # So: somewhere there is an altitude constraint ahead
        # Compute proper values for self.traf.actwp.alt, self.dist2vs, self.alt, self.traf.actwp.vs
        # Descent VNAV mode (T/D logic)
        #
        # xtoalt =  distance to go to next altitude constraint at a waypoinit in the route
        #           (could be beyond next waypoint)
        #
        # toalt  = altitude at next waypoint with an altitude constraint
        #

        # VNAV Guidance principle:
        #
        #
        #                          T/C------X---T/D
        #                           /    .        \
        #                          /     .         \
        #       T/C----X----.-----X      .         .\
        #       /           .            .         . \
        #      /            .            .         .  X---T/D
        #     /.            .            .         .        \
        #    / .            .            .         .         \
        #   /  .            .            .         .         .\
        # pos  x            x            x         x         x X
        #
        #
        #  X = waypoint with alt constraint  x = Wp without prescribed altitude
        #
        # - Ignore and look beyond waypoints without an altidue constraint
        # - Climb as soon as possible after previous altitude constraint
        #   and climb as fast as possible, so arriving at alt earlier is ok
        # - Descend at the latest when necessary for next altitude constraint
        #   which can be many waypoints beyond current actual waypoint


        # VNAV Descent mode
        if self.traf.alt[idx] > toalt + 10. * ft:


            #Calculate max allowed altitude at next wp (above toalt)
            self.traf.actwp.alt[idx] = min(self.traf.alt[idx],toalt + xtoalt * self.steepness)


            # Dist to waypoint where descent should start
            self.dist2vs[idx] = (self.traf.alt[idx] - self.traf.actwp.alt[idx]) / self.steepness

            # Flat earth distance to next wp
            dy = (self.traf.actwp.lat[idx] - self.traf.lat[idx])
            dx = (self.traf.actwp.lon[idx] - self.traf.lon[idx]) * self.traf.coslat[idx]
            legdist = 60. * nm * np.sqrt(dx * dx + dy * dy)


            # If descent is urgent, descent with maximum steepness
            if legdist < self.dist2vs[idx]:
                self.alt[idx] = self.traf.actwp.alt[idx]  # dial in altitude of next waypoint as calculated

                t2go         = max(0.1, legdist) / max(0.01, self.traf.gs[idx])
                self.traf.actwp.vs[idx]  = (self.traf.actwp.alt[idx] - self.traf.alt[idx]) / t2go

            else:
                # Calculate V/S using self.steepness,
                # protect against zero/invalid ground speed value
                self.traf.actwp.vs[idx] = -self.steepness * (self.traf.gs[idx] +
                      (self.traf.gs[idx] < 0.2 * self.traf.tas[idx]) * self.traf.tas[idx])

        # VNAV climb mode: climb as soon as possible (T/C logic)
        elif self.traf.alt[idx] < toalt - 10. * ft:


            self.traf.actwp.alt[idx] = toalt
            self.alt[idx]    = self.traf.actwp.alt[idx]  # dial in altitude of next waypoint as calculated
            self.dist2vs[idx]  = 9999.

            # Flat earth distance to next wp
            dy = (self.traf.actwp.lat[idx] - self.traf.lat[idx])
            dx = (self.traf.actwp.lon[idx] - self.traf.lon[idx]) * self.traf.coslat[idx]
            legdist = 60. * nm * np.sqrt(dx * dx + dy * dy)
            t2go = max(0.1, legdist) / max(0.01, self.traf.gs[idx])
            self.traf.actwp.vs[idx]  = (self.traf.actwp.alt[idx] - self.traf.alt[idx]) / t2go



        # Level leg: never start V/S
        else:
            self.dist2vs[idx] = -999.

        return

    def selalt(self, idx, alt, vspd=None):

        if idx<0 or idx>=self.traf.ntraf:
            return False,"ALT: Aircraft does not exist"

        """ Select altitude command: ALT acid, alt, [vspd] """
        self.traf.apalt[idx]    = alt
        self.traf.swvnav[idx]   = False

        # Check for optional VS argument
        if vspd:
            self.traf.avs[idx] = vspd
        else:
            delalt        = alt - self.traf.alt[idx]
            # Check for VS with opposite sign => use default vs
            # by setting autopilot vs to zero
            if self.traf.avs[idx] * delalt < 0. and abs(self.traf.avs[idx]) > 0.01:
                self.traf.avs[idx] = 0.

    def selvspd(self, idx, vspd):
        """ Vertical speed autopilot command: VS acid vspd """

        if idx<0 or idx>=self.traf.ntraf:
            return False,"VS: Aircraft does not exist"


        self.traf.avs[idx] = vspd
        # self.traf.vs[idx] = vspd
        self.traf.swvnav[idx] = False

    def selhdg(self, idx, hdg):  # HDG command
        """ Select heading command: HDG acid, hdg """

        if idx<0 or idx>=self.traf.ntraf:
            return False,"HDG: Aircraft does not exist"


        # If there is wind, compute the corresponding track angle
        if self.traf.wind.winddim > 0:
            tasnorth = self.traf.tas[idx] * cos(radians(hdg))
            taseast  = self.traf.tas[idx] * sin(radians(hdg))
            vnwnd, vewnd = self.traf.wind.getdata(self.traf.lat[idx], self.traf.lon[idx], self.traf.alt[idx])
            gsnorth    = tasnorth + vnwnd
            gseast     = taseast  + vewnd
            trk        = np.degrees(np.arctan2(gseast, gsnorth))
        else:
            trk = hdg

        self.trk[idx]  = trk
        self.traf.swlnav[idx] = False
        # Everything went ok!
        return True

    def selspd(self, idx, casmach):  # SPD command
        """ Select speed command: SPD acid, casmach (= CASkts/Mach) """

        if idx<0 or idx>=self.traf.ntraf:
            return False,"SPD: Aircraft does not exist"

        dummy, self.traf.aspd[idx], self.traf.ama[idx] = casormach(casmach, self.traf.alt[idx])

        # Switch off VNAV: SPD command overrides
        self.traf.swvnav[idx]   = False
        return True

    def setdestorig(self, cmd, idx, *args):
        if len(args) == 0:
            if cmd == 'DEST':
                return True, 'DEST ' + self.traf.id[idx] + ': ' + self.dest[idx]
            else:
                return True, 'ORIG ' + self.traf.id[idx] + ': ' + self.orig[idx]

        if idx<0 or idx>=self.traf.ntraf:
            return False, cmd + ": Aircraft does not exist."

        route = self.route[idx]

        name = args[0]

        apidx = self.traf.navdb.getaptidx(name)

        if apidx < 0:

            if cmd =="DEST" and self.traf.ap.route[idx].nwp>0:
                reflat = self.traf.ap.route[idx].wplat[-1]
                reflon = self.traf.ap.route[idx].wplon[-1]
            else:
                reflat = self.traf.lat[idx]
                reflon = self.traf.lon[idx]

            success, posobj = txt2pos(name, self.traf, self.traf.navdb, reflat, reflon)
            if success:
                lat = posobj.lat
                lon = posobj.lon
            else:
                return False, (cmd + ": Position " + name + " not found.")

        else:
            lat = self.traf.navdb.aptlat[apidx]
            lon = self.traf.navdb.aptlon[apidx]


        if cmd == "DEST":
            self.dest[idx] = name
            iwp = route.addwpt(self.traf, idx, self.dest[idx], route.dest,
                               lat, lon, 0.0, self.traf.cas[idx])
            # If only waypoint: activate
            if (iwp == 0) or (self.orig[idx] != "" and route.nwp == 2):
                self.traf.actwp.lat[idx] = route.wplat[iwp]
                self.traf.actwp.lon[idx] = route.wplon[iwp]
                self.traf.actwp.alt[idx] = route.wpalt[iwp]
                self.traf.actwp.spd[idx] = route.wpspd[iwp]

                self.traf.swlnav[idx] = True
                self.traf.swvnav[idx] = True
                route.iactwp = iwp
                route.direct(self.traf, idx, route.wpname[iwp])

            # If not found, say so
            elif iwp < 0:
                return False, ('DEST'+self.dest[idx] + " not found.")

        # Origin: bookkeeping only for now, store in route as origin
        else:
            self.orig[idx] = name
            apidx = self.traf.navdb.getaptidx(name)

            if apidx < 0:

                if cmd =="ORIG" and self.traf.ap.route[idx].nwp>0:
                    reflat = self.traf.ap.route[idx].wplat[0]
                    reflon = self.traf.ap.route[idx].wplon[0]
                else:
                    reflat = self.traf.lat[idx]
                    reflon = self.traf.lon[idx]

                success, posobj = txt2pos(name, self.traf, self.traf.navdb, reflat, reflon)
                if success:
                    lat = posobj.lat
                    lon = posobj.lon
                else:
                    return False, (cmd + ": Orig " + name + " not found.")


            iwp = route.addwpt(self.traf, idx, self.orig[idx], route.orig,
                               lat, lon, 0.0, self.traf.cas[idx])
            if iwp < 0:
                return False, (self.orig[idx] + " not found.")

    def setLNAV(self, idx, flag=None):
        """ Set LNAV on or off for a specific or for all aircraft """
        if idx is None:
            # All aircraft are targeted
            self.traf.swlnav = np.array(self.traf.ntraf * [flag])

        elif flag is None:
            return True, (self.traf.id[idx] + ": LNAV is " + "ON" if self.traf.swlnav[idx] else "OFF")

        elif flag:
            route = self.route[idx]
            if route.nwp <= 0:
                return False, ("LNAV " + self.traf.id[idx] + ": no waypoints or destination specified")
            elif not self.traf.swlnav[idx]:
               self.traf.swlnav[idx] = True
               route.direct(self.traf, idx, route.wpname[route.findact(self.traf, idx)])
        else:
            self.traf.swlnav[idx] = False

    def setVNAV(self, idx, flag=None):
        """ Set VNAV on or off for a specific or for all aircraft """
        if idx is None:
            # All aircraft are targeted
            self.traf.swvnav = np.array(self.traf.ntraf * [flag])

        elif flag is None:
            return True, (self.traf.id[idx] + ": VNAV is " + "ON" if self.traf.swvnav[idx] else "OFF")

        elif flag:
            if not self.traf.swlnav[idx]:
                return False, (self.traf.id[idx] + ": VNAV ON requires LNAV to be ON")

            route = self.route[idx]
            if route.nwp > 0:
                self.traf.swvnav[idx] = True
                self.route[idx].calcfp()
                self.ComputeVNAV(idx,self.route[idx].wptoalt[self.route[idx].iactwp],
                                     self.route[idx].wpxtoalt[self.route[idx].iactwp])
            else:
                return False, ("VNAV " + self.traf.id[idx] + ": no waypoints or destination specified")
        else:
            self.traf.swvnav[idx] = False

    def reset(self):
        super(Autopilot,self).reset()
        self.route = []<|MERGE_RESOLUTION|>--- conflicted
+++ resolved
@@ -110,12 +110,6 @@
             #=============== End of Waypoint switching loop ===================
 
             #================= Continuous FMS guidance ========================
-<<<<<<< HEAD
-
-
-=======
-        
->>>>>>> 2df2a2c3
             # Do VNAV start of descent check
             dy = (self.traf.actwp.lat - self.traf.lat)
             dx = (self.traf.actwp.lon - self.traf.lon) * self.traf.coslat
